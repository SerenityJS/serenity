--- conflicted
+++ resolved
@@ -21,12 +21,7 @@
 	// TickSync = 0x17, // 23
 	// Gap
 	UpdateAttributes = 0x1d, // 29
-<<<<<<< HEAD
 	SelectedSlot = 0x1f,
-	// // Gap
-=======
-	// Gap
->>>>>>> de473f1a
 	Interact = 0x21, // 33
 	BlockPickRequest = 0x22, // 34
 	// Gap
