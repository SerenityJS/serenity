import type { BinaryStream } from '@serenityjs/binaryutils';
import { DataType } from '@serenityjs/raknet-protocol';
import { CommandOriginData } from './CommandOriginData.js';
import { CommandOutputMessage } from './CommandOutputMessage.js';

enum CommandOutputType {
	TYPE_LAST,
	TYPE_SILENT,
	TYPE_ALL,
	TYPE_DATA_SET,
}

class CommandOutputData extends DataType {
	public originData: CommandOriginData;
	public outputType: CommandOutputType;
	public successCount: number;
	public messages: CommandOutputMessage[];
	public data: string;

	public constructor(
		originData: CommandOriginData,
		outputType: CommandOutputType,
		successCount: number,
		messages: CommandOutputMessage[],
		data: string,
	) {
		super();
		this.originData = originData;
		this.outputType = outputType;
		this.successCount = successCount;
		this.messages = messages;
		this.data = data;
	}

	public static override read(stream: BinaryStream): CommandOutputData {
		const originData = CommandOriginData.read(stream);
		const outputType = stream.readByte();
		const successCount = stream.readVarInt();

		const amount = stream.readVarInt();

		const messages = [];
		for (let i = 0; i < amount; i++) {
			messages.push(CommandOutputMessage.read(stream));
		}

		let data = '';
		if (outputType === CommandOutputType.TYPE_DATA_SET) {
			data = stream.readVarString();
		}
<<<<<<< HEAD
    
    return new CommandOutputData(originData, outputType, successCount, messages, data);
=======

		console.log('CommandOutput');
		console.log(originData, outputType, successCount, messages, amount, data);

		return new CommandOutputData(originData, outputType, successCount, messages, data);
>>>>>>> 21322716
	}

	public static override write(stream: BinaryStream, value: CommandOutputData): void {
		CommandOriginData.write(stream, value.originData);

		stream.writeByte(value.outputType);
		stream.writeVarInt(value.successCount);

		stream.writeVarInt(value.messages.length);
		for (const parameter of value.messages) {
			CommandOutputMessage.write(stream, parameter);
		}
	}
}

export { CommandOutputData };<|MERGE_RESOLUTION|>--- conflicted
+++ resolved
@@ -48,16 +48,8 @@
 		if (outputType === CommandOutputType.TYPE_DATA_SET) {
 			data = stream.readVarString();
 		}
-<<<<<<< HEAD
-    
+
     return new CommandOutputData(originData, outputType, successCount, messages, data);
-=======
-
-		console.log('CommandOutput');
-		console.log(originData, outputType, successCount, messages, amount, data);
-
-		return new CommandOutputData(originData, outputType, successCount, messages, data);
->>>>>>> 21322716
 	}
 
 	public static override write(stream: BinaryStream, value: CommandOutputData): void {
