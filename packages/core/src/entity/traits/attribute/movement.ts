--- conflicted
+++ resolved
@@ -140,64 +140,7 @@
     if (pitch > 180) yaw -= 360;
     if (pitch < -180) yaw += 360;
 
-<<<<<<< HEAD
     this.entity.setHeadRotation(new Vector2f(pitch, yaw));
-=======
-    // Set the entity rotation
-    this.entity.rotation.yaw = yaw;
-    this.entity.rotation.headYaw = yaw;
-    this.entity.rotation.pitch = pitch;
-
-    // Create a new MoveActorDeltaPacket
-    const packet = new MoveActorDeltaPacket();
-
-    // Assign the packet properties
-    packet.runtimeId = this.entity.runtimeId;
-    packet.flags = MoveDeltaFlags.All;
-    packet.x = this.entity.position.x;
-    packet.y = this.entity.position.y;
-    packet.z = this.entity.position.z;
-    packet.yaw = this.entity.rotation.yaw;
-    packet.headYaw = this.entity.rotation.headYaw;
-    packet.pitch = this.entity.rotation.pitch;
-
-    // Adjust the y position of the entity according to the entity type
-    if (this.entity.isPlayer()) packet.y += this.entity.hitboxHeight;
-    if (this.entity.isItem()) packet.y += 0.1;
-
-    // Check if the entity is on the ground
-    if (this.entity.onGround) packet.flags |= MoveDeltaFlags.OnGround;
-
-    // Broadcast the packet to all players
-    if (this.entity.isPlayer()) {
-      // Iterate over all players in the dimension
-      for (const player of this.entity.dimension.getPlayers()) {
-        // Check if the player is the moving entity
-        if (player === this.entity) continue;
-
-        // Get the players entity rendering trait
-        const rendering = player.getTrait(PlayerEntityRenderingTrait);
-
-        // Check if the player has the entity in their entities list
-        if (!rendering.entities.has(this.entity.uniqueId)) continue;
-
-        // Send the packet to the player
-        player.send(packet);
-      }
-    } else {
-      // Iterate over all players in the dimension
-      for (const player of this.entity.dimension.getPlayers()) {
-        // Get the players entity rendering trait
-        const rendering = player.getTrait(PlayerEntityRenderingTrait);
-
-        // Check if the player has the entity in their entities list
-        if (!rendering.entities.has(this.entity.uniqueId)) continue;
-
-        // Send the packet to the player
-        player.send(packet);
-      }
-    }
->>>>>>> 6d2612e6
   }
 
   /**
