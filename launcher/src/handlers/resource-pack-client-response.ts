import {
	ResourcePackClientResponsePacket,
	ResourcePackResponse,
	ResourcePackStackPacket,
	MINECRAFT_VERSION,
	StartGamePacket,
	PermissionLevel,
	Gamemode,
	Difficulty,
	DimensionType,
	Vector3f,
	CreativeContentPacket,
	BiomeDefinitionListPacket,
	ResourcePackDataInfoPacket,
	PlayStatusPacket,
	PlayStatus,
	DisconnectReason,
<<<<<<< HEAD
	type BlockProperties,
	ResourceIdVersions
=======
	type BlockProperties
>>>>>>> 574bb0b8
} from "@serenityjs/protocol";
import { BIOME_DEFINITION_LIST } from "@serenityjs/data";
import { CreativeItem, CustomItemType, ItemType } from "@serenityjs/item";
import { CustomBlockType } from "@serenityjs/block";

import { ResourcePack } from "../resource-packs/resource-pack-manager";

import { SerenityHandler } from "./serenity-handler";

import type { NetworkSession } from "@serenityjs/network";

/**
 * Handles the resource pack client response packet.
 */
class ResourcePackClientResponse extends SerenityHandler {
	public static packet = ResourcePackClientResponsePacket.id;

	public static handle(
		packet: ResourcePackClientResponsePacket,
		session: NetworkSession
	): void {
		// Get the player from the session
		// If there is no player, then disconnect the session.
		const player = this.serenity.getPlayer(session);
		if (!player)
			return session.disconnect(
				"Failed to connect due to an invalid player. Please try again.",
				DisconnectReason.InvalidPlayer
			);

		// Handle the response
		switch (packet.response) {
			case ResourcePackResponse.None: {
				return this.network.logger.error(
					`ResourcePackResponse.None is not implemented!`
				);
			}

			case ResourcePackResponse.Refused: {
				session.disconnect("Refused resource packs.", DisconnectReason.Kicked);

				return this.serenity.logger.info(
					`Disconnected ${player.username} for refusing required resource packs.`
				);
			}

			case ResourcePackResponse.SendPacks: {
				this.serenity.resourcePacks.logger.info(
					`Sending ${player.username} ${packet.packs.length} resource packs...`
				);

				// Loop over all packs and send a data info packet
				for (const packId of packet.packs) {
					const pack = this.serenity.resourcePacks.getPack(packId);

					// In theory this should never happen
					if (!pack) {
						this.serenity.resourcePacks.logger.error(
							`Received request for unknown pack ${packId}.`
						);
						continue;
					}

					const dataInfoPacket = new ResourcePackDataInfoPacket();

					dataInfoPacket.packId = packId;
					dataInfoPacket.maxChunkSize = ResourcePack.MAX_CHUNK_SIZE;
					dataInfoPacket.chunkCount = pack.getChunkCount();
					dataInfoPacket.fileSize = pack.compressedSize;
					dataInfoPacket.fileHash = pack.getHash();
					dataInfoPacket.isPremium = false;
					dataInfoPacket.packType = pack.packType;

					session.send(dataInfoPacket);
				}

				return;
			}

			case ResourcePackResponse.HaveAllPacks: {
				// Create a new ResourcePackStackPacket
				const stack = new ResourcePackStackPacket();
				stack.mustAccept = this.serenity.resourcePacks.mustAcceptResourcePacks;
				stack.behaviorPacks = [];
				stack.gameVersion = MINECRAFT_VERSION;
				stack.experiments = [];
				stack.experimentsPreviouslyToggled = false;

				stack.texturePacks = [];
				for (const pack of this.serenity.resourcePacks.getPacks()) {
					const packInfo = new ResourceIdVersions(
						pack.name,
						pack.uuid,
						pack.version
					);

					stack.texturePacks.push(packInfo);
				}

				// Send the packet
				return session.send(stack);
			}

			case ResourcePackResponse.Completed: {
				const blocks: Array<BlockProperties> = CustomBlockType.getAll().map(
					(type) => {
						const item = ItemType.resolve(type) as CustomItemType;

						return {
							name: item.identifier,
							nbt: CustomItemType.getBlockProperty(item)
						};
					}
				);

				const packet = new StartGamePacket();
				packet.entityId = player.unique;
				packet.runtimeEntityId = player.runtime;
				packet.playerGamemode = player.gamemode;
				packet.playerPosition = new Vector3f(0, 6, 0);
				packet.pitch = 0;
				packet.yaw = 0;
				packet.seed = BigInt(0);
				packet.biomeType = 0;
				packet.biomeName = "plains";
				packet.dimension = DimensionType.Overworld;
				packet.generator = 1;
				packet.worldGamemode = Gamemode.Creative;
				packet.difficulty = Difficulty.Easy;
				packet.spawnPosition = {
					x: 0,
					y: 0,
					z: 0
				};
				packet.achievementsDisabled = true;
				packet.editorWorldType = 0;
				packet.createdInEdior = false;
				packet.exportedFromEdior = false;
				packet.dayCycleStopTime = 0;
				packet.eduOffer = 0;
				packet.eduFeatures = false;
				packet.eduProductUuid = "";
				packet.rainLevel = 0;
				packet.lightningLevel = 0;
				packet.confirmedPlatformLockedContent = false;
				packet.multiplayerGame = true;
				packet.broadcastToLan = true;
				packet.xblBroadcastMode = 6;
				packet.platformBroadcastMode = 6;
				packet.commandsEnabled = true;
				packet.texturePacksRequired = false;
				packet.gamerules = [
					{
						name: "commandblockoutput",
						editable: true,
						type: 1,
						value: true
					},
					{
						name: "dodaylightcycle",
						editable: true,
						type: 1,
						value: true
					},
					{
						name: "doentitydrops",
						editable: true,
						type: 1,
						value: true
					},
					{
						name: "dofiretick",
						editable: true,
						type: 1,
						value: true
					},
					{
						name: "recipesunlock",
						editable: true,
						type: 1,
						value: false
					},
					{
						name: "dolimitedcrafting",
						editable: true,
						type: 1,
						value: false
					},
					{
						name: "domobloot",
						editable: true,
						type: 1,
						value: true
					},
					{
						name: "domobspawning",
						editable: true,
						type: 1,
						value: true
					},
					{
						name: "dotiledrops",
						editable: true,
						type: 1,
						value: true
					},
					{
						name: "doweathercycle",
						editable: true,
						type: 1,
						value: true
					},
					{
						name: "drowningdamage",
						editable: true,
						type: 1,
						value: true
					},
					{
						name: "falldamage",
						editable: true,
						type: 1,
						value: true
					},
					{
						name: "firedamage",
						editable: true,
						type: 1,
						value: true
					},
					{
						name: "keepinventory",
						editable: true,
						type: 1,
						value: false
					},
					{
						name: "mobgriefing",
						editable: true,
						type: 1,
						value: true
					},
					{
						name: "pvp",
						editable: true,
						type: 1,
						value: true
					},
					{
						name: "showcoordinates",
						editable: true,
						type: 1,
						value: true
					},
					{
						name: "naturalregeneration",
						editable: true,
						type: 1,
						value: true
					},
					{
						name: "tntexplodes",
						editable: true,
						type: 1,
						value: true
					},
					{
						name: "sendcommandfeedback",
						editable: true,
						type: 1,
						value: true
					},
					{
						name: "maxcommandchainlength",
						editable: true,
						type: 2,
						value: 65_535
					},
					{
						name: "doinsomnia",
						editable: true,
						type: 1,
						value: true
					},
					{
						name: "commandblocksenabled",
						editable: true,
						type: 1,
						value: true
					},
					{
						name: "randomtickspeed",
						editable: true,
						type: 2,
						value: 1
					},
					{
						name: "doimmediaterespawn",
						editable: true,
						type: 1,
						value: false
					},
					{
						name: "showdeathmessages",
						editable: true,
						type: 1,
						value: true
					},
					{
						name: "functioncommandlimit",
						editable: true,
						type: 2,
						value: 10_000
					},
					{
						name: "spawnradius",
						editable: true,
						type: 2,
						value: 10
					},
					{
						name: "showtags",
						editable: true,
						type: 1,
						value: true
					},
					{
						name: "freezedamage",
						editable: true,
						type: 1,
						value: true
					},
					{
						name: "respawnblocksexplode",
						editable: true,
						type: 1,
						value: true
					},
					{
						name: "showbordereffect",
						editable: true,
						type: 1,
						value: true
					},
					{
						name: "playerssleepingpercentage",
						editable: true,
						type: 2,
						value: 100
					}
				];
				packet.experiments = [];
				packet.experimentsPreviouslyToggled = false;
				packet.bonusChest = false;
				packet.mapEnabled = false;
				packet.permissionLevel = PermissionLevel.Member;
				packet.serverChunkTickRange = 0;
				packet.hasLockedBehaviorPack = false;
				packet.hasLockedResourcePack = false;
				packet.isFromLockedWorldTemplate = false;
				packet.useMsaGamertagsOnly = false;
				packet.isFromWorldTemplate = false;
				packet.isWorldTemplateOptionLocked = false;
				packet.onlySpawnV1Villagers = false;
				packet.personaDisabled = false;
				packet.customSkinsDisabled = false;
				packet.emoteChatMuted = false;
				packet.gameVersion = "*";
				packet.limitedWorldWidth = 16;
				packet.limitedWorldLength = 16;
				packet.isNewNether = false;
				packet.eduResourceUriButtonName = "";
				packet.eduResourceUriLink = "";
				packet.experimentalGameplayOverride = false;
				packet.chatRestrictionLevel = 0;
				packet.disablePlayerInteractions = false;
				packet.levelId = "SerenityJS";
				packet.worldName = player.dimension.world.identifier;
				packet.premiumWorldTemplateId = "00000000-0000-0000-0000-000000000000";
				packet.isTrial = false;
				packet.movementAuthority = 0;
				packet.rewindHistorySize = 0;
				packet.serverAuthoritativeBlockBreaking = true;
				packet.currentTick = player.dimension.world.currentTick;
				packet.enchantmentSeed = 0;
				packet.blockProperties = blocks;
				packet.items = [...ItemType.types.values()].map((item) => {
					return {
						name: item.identifier,
						networkId: item.network,
						componentBased: false
					};
				});

				packet.multiplayerCorrelationId = "<raknet>a555-7ece-2f1c-8f69";
				packet.serverAuthoritativeInventory = true;
				packet.engine = "*";
				packet.propertyData1 = 0x0a;
				packet.propertyData2 = 0x00;
				packet.propertyData3 = 0x00;
				packet.blockPaletteChecksum = 0n;
				packet.worldTemplateId = "00000000000000000000000000000000";
				packet.clientSideGeneration = false;
				packet.blockNetworkIdsAreHashes =
					player.dimension.world.provider.hashes;
				packet.serverControlledSounds = true;

				const biomes = new BiomeDefinitionListPacket();
				biomes.biomes = BIOME_DEFINITION_LIST;

				const content = new CreativeContentPacket();
				content.items = [...CreativeItem.items.values()].map((item) => {
					return {
						network: item.type.network,
						metadata: item.metadata,
						stackSize: 1,
						blockRuntimeId:
							item.type.block?.permutations[item.metadata]?.network ?? 0
					};
				});

				const status = new PlayStatusPacket();
				status.status = PlayStatus.PlayerSpawn;

				session.sendImmediate(packet, biomes, content, status);
			}
		}
	}
}

export { ResourcePackClientResponse };<|MERGE_RESOLUTION|>--- conflicted
+++ resolved
@@ -15,12 +15,8 @@
 	PlayStatusPacket,
 	PlayStatus,
 	DisconnectReason,
-<<<<<<< HEAD
 	type BlockProperties,
 	ResourceIdVersions
-=======
-	type BlockProperties
->>>>>>> 574bb0b8
 } from "@serenityjs/protocol";
 import { BIOME_DEFINITION_LIST } from "@serenityjs/data";
 import { CreativeItem, CustomItemType, ItemType } from "@serenityjs/item";
